--- conflicted
+++ resolved
@@ -14,24 +14,14 @@
         scrape_prices_for_keyword_and_site,
         save_daily_stats_for_site,
         DATA_DIR,
-<<<<<<< HEAD
-        SITE_CONFIGS,  # サイト設定も利用する可能性があるのでインポート
-=======
         SITE_CONFIGS,
->>>>>>> a14a4aad
     )
 except ImportError as e:
     st.error(f"scraper.pyのインポートに失敗しました: {e}")
     st.stop()
 
 APP_TITLE = "価格動向トラッカー (マルチサイト対応)"
-<<<<<<< HEAD
-BRAND_FILE = (
-    Path(__file__).resolve().parent / "brands.json"
-)  # app.py と同じ階層に brands.json
-=======
 BRAND_FILE = Path(__file__).resolve().parent / "brands.json"
->>>>>>> a14a4aad
 DEFAULT_MOVING_AVERAGE_SHORT = 5
 DEFAULT_MOVING_AVERAGE_LONG = 20
 EXPECTED_COLUMNS_BASE = [
@@ -62,21 +52,10 @@
 def load_brands_cached():
     if not BRAND_FILE.exists():
         st.warning(f"{BRAND_FILE} が見つかりません。サンプルを作成します。")
-<<<<<<< HEAD
-        # 新しいマルチサイト構造のデフォルトデータ
-=======
->>>>>>> a14a4aad
         default_brands_data = {
             "mercari": {
                 "ストリート": ["Supreme", "Stussy"],
                 "モード系": ["Yohji Yamamoto", "COMME des GARCONS"],
-<<<<<<< HEAD
-                "未分類": [],
-            },
-            "rakuma": {  # サンプルサイト
-                "レディースアパレル": ["SNIDEL", "FRAY I.D"],
-=======
->>>>>>> a14a4aad
                 "未分類": [],
             },
             "rakuma": {"レディースアパレル": ["SNIDEL", "FRAY I.D"], "未分類": []},
@@ -88,11 +67,7 @@
             return default_brands_data
         except Exception as e:
             st.error(f"デフォルトの {BRAND_FILE} の作成に失敗しました: {e}")
-<<<<<<< HEAD
-            return {"mercari": {"未分類": []}}  # 最低限のフォールバック
-=======
             return {"mercari": {"未分類": []}}
->>>>>>> a14a4aad
     try:
         with open(BRAND_FILE, "r", encoding="utf-8") as f:
             content = f.read()
@@ -120,26 +95,15 @@
 
 
 @st.cache_data(ttl=600)
-<<<<<<< HEAD
-def load_price_data_cached(site_name, keyword):
-    safe_keyword = re.sub(r'[\\/*?:"<>|]', "_", keyword)
-    safe_site_name = re.sub(r'[\\/*?:"<>|]', "_", site_name)
-    file_name = f"{safe_site_name}_{safe_keyword}.csv"
-=======
 def load_price_data_cached(site_name, brand_keyword):
     safe_brand_keyword = re.sub(r'[\\/*?:"<>|]', "_", brand_keyword)
     safe_site_name = re.sub(r'[\\/*?:"<>|]', "_", site_name)
     file_name = f"{safe_site_name}_{safe_brand_keyword}.csv"
->>>>>>> a14a4aad
     file_path = DATA_DIR / file_name
 
     if file_path.exists():
         try:
             df = pd.read_csv(file_path)
-<<<<<<< HEAD
-            # EXPECTED_COLUMNS_BASE を使用してチェック
-=======
->>>>>>> a14a4aad
             missing_cols = [
                 col for col in EXPECTED_COLUMNS_BASE if col not in df.columns
             ]
@@ -160,11 +124,7 @@
     ma_short,
     ma_long,
     show_price_range_for_primary=None,
-<<<<<<< HEAD
-    primary_full_keyword=None,
-=======
     primary_target_for_band_display=None,
->>>>>>> a14a4aad
 ):
     if not dataframes_dict:
         return go.Figure().update_layout(title="表示するデータが選択されていません")
@@ -175,21 +135,14 @@
     for full_kw, df_data in dataframes_dict.items():
         site, keyword = df_data["site"], df_data["keyword"]  # 表示名に使う
         df = df_data["df"]
-<<<<<<< HEAD
-=======
         site_name = df_data["site"]
         brand_name = df_data["brand_keyword"]
->>>>>>> a14a4aad
 
         if df.empty or "average_price" not in df.columns:
             continue
 
         current_color = PLOTLY_COLORS[color_idx % len(PLOTLY_COLORS)]
-<<<<<<< HEAD
-        display_name = f"{site}: {keyword}"
-=======
         legend_name_prefix = f"{site_name}: {brand_name}"
->>>>>>> a14a4aad
 
         fig.add_trace(
             go.Scatter(
@@ -203,17 +156,10 @@
 
         if (
             show_price_range_for_primary
-<<<<<<< HEAD
-            and full_kw == primary_full_keyword
-            and all(c in df.columns for c in ["min_price", "max_price"])
-        ):
-            try:  # 色コード変換エラー対策
-=======
             and target_display_key == primary_target_for_band_display
             and all(c in df.columns for c in ["min_price", "max_price"])
         ):
             try:
->>>>>>> a14a4aad
                 r, g, b = (
                     int(current_color[1:3], 16),
                     int(current_color[3:5], 16),
@@ -242,11 +188,7 @@
                     )
                 )
             except ValueError:
-<<<<<<< HEAD
-                pass  # 色変換に失敗した場合はバンド表示をスキップ
-=======
                 pass
->>>>>>> a14a4aad
 
         if ma_short > 0 and len(df) >= ma_short:
             df[f"ma_short"] = (
@@ -282,11 +224,7 @@
         title="価格動向チャート (複数サイト/ブランド対応)",
         xaxis_title="日付",
         yaxis_title="価格 (円)",
-<<<<<<< HEAD
-        legend_title_text="サイト: ブランド/指標",
-=======
         legend_title_text="サイト: ブランド / 指標",
->>>>>>> a14a4aad
         hovermode="x unified",
         font_family="sans-serif",
     )
@@ -300,13 +238,7 @@
 if "selected_targets_for_chart" not in st.session_state:
     st.session_state.selected_targets_for_chart = []
 if "last_active_target_for_update" not in st.session_state:
-<<<<<<< HEAD
-    st.session_state.last_active_target_for_update = (
-        None  # {'site': str, 'keyword': str}
-    )
-=======
     st.session_state.last_active_target_for_update = None
->>>>>>> a14a4aad
 
 with st.sidebar:
     st.header("設定")
@@ -340,53 +272,6 @@
     st.subheader(f"「{selected_site_for_display}」の表示ブランド選択")
 
     current_brands_on_site = brands_data_all_sites.get(selected_site_for_display, {})
-<<<<<<< HEAD
-    temp_selected_targets = list(
-        st.session_state.selected_targets_for_chart
-    )  # 現在の選択をコピー
-
-    for category, brands_in_cat in current_brands_on_site.items():
-        with st.expander(f"{category} ({len(brands_in_cat)})", expanded=False):
-            for brand_name in brands_in_cat:
-                # フルキーワードはサイト名も含めて一意にする
-                # keyword_for_scrape はカテゴリ名とブランド名 (例: "ストリート Supreme")
-                # display_brand_name はブランド名のみ (例: "Supreme")
-                keyword_for_scrape = (
-                    f"{category} {brand_name}" if category != "未分類" else brand_name
-                )
-                full_target_key = f"{selected_site_for_display}::{keyword_for_scrape}"  # セッションステート用の一意なキー
-
-                checkbox_key = (
-                    f"cb_target_{full_target_key.replace(' ', '_').replace('::','__')}"
-                )
-
-                if checkbox_key not in st.session_state:
-                    st.session_state[checkbox_key] = False
-
-                is_checked = st.checkbox(f"{brand_name} ({category})", key=checkbox_key)
-
-                current_target_obj = {
-                    "site": selected_site_for_display,
-                    "keyword": keyword_for_scrape,
-                    "display": f"{selected_site_for_display}: {keyword_for_scrape}",
-                }
-
-                if is_checked:
-                    if not any(
-                        t["display"] == current_target_obj["display"]
-                        for t in temp_selected_targets
-                    ):
-                        temp_selected_targets.append(current_target_obj)
-                    st.session_state.last_active_target_for_update = current_target_obj
-                else:
-                    temp_selected_targets = [
-                        t
-                        for t in temp_selected_targets
-                        if t["display"] != current_target_obj["display"]
-                    ]
-
-    st.session_state.selected_targets_for_chart = temp_selected_targets
-=======
     # This list will be rebuilt in each run based on current checkbox states
     current_run_selected_targets = []
 
@@ -431,18 +316,13 @@
     if current_sel_display_names != new_sel_display_names:
         st.session_state.selected_targets_for_chart = current_run_selected_targets
         st.rerun()
->>>>>>> a14a4aad
 
     if st.session_state.selected_targets_for_chart:
         st.markdown(
             f"**チャート表示対象 ({len(st.session_state.selected_targets_for_chart)}件):**"
         )
         for t in st.session_state.selected_targets_for_chart[:5]:
-<<<<<<< HEAD
-            st.markdown(f"- `{t['display']}`")
-=======
             st.markdown(f"- `{t['display_name']}`")
->>>>>>> a14a4aad
         if len(st.session_state.selected_targets_for_chart) > 5:
             st.markdown("  ...")
     else:
@@ -507,20 +387,6 @@
 
     st.markdown("---")
     if st.session_state.last_active_target_for_update:
-<<<<<<< HEAD
-        active_target = st.session_state.last_active_target_for_update
-        btn_label = f"「{active_target['display']}」のデータを取得・更新"
-        if st.button(btn_label, type="primary", key=f"btn_update_active_target"):
-            with st.spinner(
-                f"「{active_target['display']}」の価格情報をスクレイピング中..."
-            ):
-                try:
-                    prices = scrape_prices_for_keyword_and_site(
-                        active_target["site"],
-                        active_target["keyword"],
-                        max_items_override=SITE_CONFIGS.get(
-                            active_target["site"], {}
-=======
         active_target_single = st.session_state.last_active_target_for_update
         btn_label_single = (
             f"「{active_target_single['display_name']}」のデータを取得・更新"
@@ -537,23 +403,10 @@
                         active_target_single["brand_keyword"],
                         max_items_override=SITE_CONFIGS.get(
                             active_target_single["site"], {}
->>>>>>> a14a4aad
                         ).get("max_items_to_scrape", 30),
                     )
                     if prices_single:
                         save_daily_stats_for_site(
-<<<<<<< HEAD
-                            active_target["site"], active_target["keyword"], prices
-                        )
-                        st.success(
-                            f"「{active_target['display']}」のデータを更新しました。"
-                        )
-                        load_price_data_cached.clear()  # 全体キャッシュクリア (または個別クリア)
-                        st.rerun()
-                    else:
-                        st.warning(
-                            f"「{active_target['display']}」の価格情報が見つかりませんでした。"
-=======
                             active_target_single["site"],
                             active_target_single["brand_keyword"],
                             prices_single,
@@ -566,7 +419,6 @@
                     else:
                         st.warning(
                             f"「{active_target_single['display_name']}」の価格情報が見つかりませんでした。"
->>>>>>> a14a4aad
                         )
                 except Exception as e:
                     st.error(f"データ取得中にエラーが発生しました: {e}")
@@ -581,32 +433,6 @@
         30,
         DEFAULT_MOVING_AVERAGE_SHORT,
         1,
-<<<<<<< HEAD
-        key="ni_ma_short_multi_site",
-    )
-    ma_long_period = st.number_input(
-        "長期移動平均 (日)",
-        0,
-        90,
-        DEFAULT_MOVING_AVERAGE_LONG,
-        1,
-        key="ni_ma_long_multi_site",
-    )
-
-    show_range_option_multi = False
-    primary_target_for_band = None
-    if st.session_state.last_active_target_for_update and any(
-        t["display"] == st.session_state.last_active_target_for_update["display"]
-        for t in st.session_state.selected_targets_for_chart
-    ):
-        primary_target_for_band = st.session_state.last_active_target_for_update[
-            "display"
-        ]
-        show_range_option_multi = st.checkbox(
-            f"「{primary_target_for_band}」の価格範囲を表示",
-            value=False,
-            key="cb_show_range_multi_site",
-=======
         key="ni_ma_short_v3",
     )
     ma_long_period = st.number_input(
@@ -627,69 +453,11 @@
             f"「{primary_target_for_band_display_name_v3}」の価格範囲を表示",
             value=False,
             key="cb_show_range_v3",
->>>>>>> a14a4aad
         )
 
     st.markdown("---")
     with st.expander("ブランド管理", expanded=False):
         st.subheader("新しいブランドの追加")
-<<<<<<< HEAD
-
-        add_sites = list(load_brands_cached().keys())
-        if not add_sites:
-            add_sites = ["mercari"]  # フォールバック
-        add_selected_site = st.selectbox(
-            "追加先のサイト", add_sites, key="add_brand_site_sel"
-        )
-
-        # サイト内のカテゴリを取得
-        site_categories = list(
-            load_brands_cached().get(add_selected_site, {"未分類": []}).keys()
-        )
-        if not site_categories:
-            site_categories = ["未分類"]
-
-        add_selected_category = st.selectbox(
-            "追加先のカテゴリ", site_categories, key="add_brand_cat_sel_multi_site"
-        )
-        new_brand_name_input = st.text_input(
-            "追加するブランド名", key="add_brand_name_in_multi_site"
-        )
-
-        if st.button("このブランドを追加", key="add_brand_btn_multi_site"):
-            if add_selected_site and add_selected_category and new_brand_name_input:
-                new_brand_name = new_brand_name_input.strip()
-                if not new_brand_name:
-                    st.warning("ブランド名を入力してください。")
-                else:
-                    all_brands_data = load_brands_cached()  # 最新のデータを取得
-                    if add_selected_site not in all_brands_data:
-                        all_brands_data[add_selected_site] = {}
-                    if add_selected_category not in all_brands_data[add_selected_site]:
-                        all_brands_data[add_selected_site][add_selected_category] = []
-
-                    if (
-                        new_brand_name
-                        in all_brands_data[add_selected_site][add_selected_category]
-                    ):
-                        st.warning(
-                            f"ブランド「{new_brand_name}」はサイト「{add_selected_site}」のカテゴリ「{add_selected_category}」に既に存在します。"
-                        )
-                    else:
-                        all_brands_data[add_selected_site][
-                            add_selected_category
-                        ].append(new_brand_name)
-                        all_brands_data[add_selected_site][add_selected_category].sort()
-                        if save_brands_to_json(all_brands_data):
-                            st.success(
-                                f"ブランド「{new_brand_name}」をサイト「{add_selected_site}」のカテゴリ「{add_selected_category}」に追加しました。"
-                            )
-                            st.rerun()
-            else:
-                st.caption(f"サイト「{del_selected_site}」にカテゴリはありません。")
-        else:
-            st.caption("削除できるブランド情報がありません。")
-=======
         add_sites_list_manage = list(load_brands_cached().keys())
         if not add_sites_list_manage:
             add_sites_list_manage = ["mercari"]
@@ -897,7 +665,6 @@
                         st.warning(
                             f"本当に「{edit_selected_site} > {edit_selected_category} > {edit_selected_brand}」を削除しますか？"
                         )
->>>>>>> a14a4aad
 
                         col1, col2 = st.columns(2)
                         with col1:
@@ -936,25 +703,6 @@
                                 st.rerun()
 
 if st.session_state.selected_targets_for_chart:
-<<<<<<< HEAD
-    dataframes_to_plot_dict = {}
-    any_data_loaded_for_chart = False
-    for target in st.session_state.selected_targets_for_chart:
-        df = load_price_data_cached(target["site"], target["keyword"])
-        if not df.empty:
-            # 辞書のキーには一意な target['display'] を使う
-            dataframes_to_plot_dict[target["display"]] = {
-                "df": df,
-                "site": target["site"],
-                "keyword": target["keyword"],
-            }
-            any_data_loaded_for_chart = True
-
-            if target["display"] == (
-                st.session_state.last_active_target_for_update or {}
-            ).get("display"):
-                st.subheader(f"📊 「{target['display']}」の最新情報")
-=======
     dataframes_to_plot_dict_main = {}
     any_data_loaded_for_chart_main = False
     for target in st.session_state.selected_targets_for_chart:
@@ -971,7 +719,6 @@
                 st.session_state.last_active_target_for_update or {}
             ).get("display_name"):
                 st.subheader(f"📊 「{target['display_name']}」の最新情報")
->>>>>>> a14a4aad
                 latest_data = df.iloc[-1]
                 delta_text = "N/A"
                 if (
@@ -994,15 +741,6 @@
                     delta=delta_text,
                 )
 
-<<<<<<< HEAD
-    if any_data_loaded_for_chart:
-        price_chart = create_multi_brand_price_trend_chart(
-            dataframes_to_plot_dict,
-            ma_short_period,
-            ma_long_period,
-            show_price_range_for_primary=show_range_option_multi,
-            primary_full_keyword=primary_target_for_band,
-=======
     if any_data_loaded_for_chart_main:
         price_chart = create_multi_brand_price_trend_chart(
             dataframes_to_plot_dict_main,
@@ -1010,16 +748,11 @@
             ma_long_period,
             show_price_range_for_primary=show_range_option_multi_brand_v3,
             primary_target_for_band_display=primary_target_for_band_display_name_v3,
->>>>>>> a14a4aad
         )
         st.plotly_chart(price_chart, use_container_width=True)
 
         with st.expander("選択ブランドの生データ表示 (各最新50件)"):
-<<<<<<< HEAD
-            for display_key, data_dict in dataframes_to_plot_dict.items():
-=======
             for display_key, data_dict in dataframes_to_plot_dict_main.items():
->>>>>>> a14a4aad
                 st.markdown(f"**{display_key}**")
                 st.dataframe(
                     data_dict["df"].sort_values(by="date", ascending=False).head(50)
