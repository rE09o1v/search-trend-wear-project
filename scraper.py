--- conflicted
+++ resolved
@@ -6,13 +6,9 @@
 import random
 import re
 from pathlib import Path
-<<<<<<< HEAD
-from statistics import mean, stdev
-=======
 from statistics import mean
 
 # from statistics import stdev # stdevは現在使用されていないためコメントアウト
->>>>>>> a14a4aad
 from selenium import webdriver
 from selenium.webdriver.chrome.options import Options
 from selenium.webdriver.chrome.service import Service
@@ -48,18 +44,6 @@
             ".merPrice",
             'span[class*="price"]',
         ],
-<<<<<<< HEAD
-        "max_items_to_scrape": 30,  # サイトごとのデフォルト取得件数
-        "wait_time_after_load": (3, 5),  # ページ読み込み後のランダム待機時間 (min, max)
-        "scroll_count": (2, 4),  # スクロール回数 (min, max)
-        "scroll_height": (400, 800),  # スクロール高さ (min, max)
-        "scroll_wait_time": (0.8, 1.8),  # スクロール後の待機時間 (min, max)
-    },
-    "rakuma": {  # 将来のサイト追加用テンプレート (実際のセレクタとは異なります)
-        "url_template": "https://fril.jp/s?query={keyword}&sort=created_at&order=desc",  # 仮
-        "item_container_selectors": [".item-box", ".another-item-selector"],  # 仮
-        "price_inner_selectors": [".price", ".item-price__value"],  # 仮
-=======
         "max_items_to_scrape": 30,
         "wait_time_after_load": (3, 5),
         "scroll_count": (2, 4),
@@ -70,7 +54,6 @@
         "url_template": "https://fril.jp/s?query={keyword}&sort=created_at&order=desc",
         "item_container_selectors": [".item-box", ".another-item-selector"],
         "price_inner_selectors": [".price", ".item-price__value"],
->>>>>>> a14a4aad
         "max_items_to_scrape": 25,
         "wait_time_after_load": (2, 4),
         "scroll_count": (2, 3),
@@ -124,34 +107,18 @@
         price_digits = re.sub(r"[^0-9]", "", digits_only_match.group(0))
         if price_digits:
             return int(price_digits)
-<<<<<<< HEAD
-    digits_only_match = re.fullmatch(r"[0-9,]+", text.strip())
-    if digits_only_match:
-        price_digits = re.sub(r"[^0-9]", "", digits_only_match.group(0))
-        if price_digits:
-            return int(price_digits)
-    return None
-
-
-def scrape_prices_for_keyword_and_site(site_name, keyword, max_items_override=None):
-    """指定されたサイトとキーワードで価格リストを取得する"""
-=======
     return None
 
 
 def scrape_prices_for_keyword_and_site(
     site_name, keyword_to_search, max_items_override=None
 ):
->>>>>>> a14a4aad
     if site_name not in SITE_CONFIGS:
         print(f"エラー: サイト '{site_name}' の設定が見つかりません。")
         return []
 
     config = SITE_CONFIGS[site_name]
-<<<<<<< HEAD
-=======
     # keyword_to_search はブランド名のみが渡される想定
->>>>>>> a14a4aad
     max_items = (
         max_items_override
         if max_items_override is not None
@@ -164,48 +131,6 @@
 
     prices = []
     try:
-<<<<<<< HEAD
-        url = config["url_template"].format(keyword=keyword)
-        driver.get(url)
-        print(f"[{site_name}] ページを読み込み中: {url}")
-
-        time.sleep(random.uniform(*config.get("wait_time_after_load", (2, 4))))
-
-        num_scrolls = random.randint(*config.get("scroll_count", (1, 3)))
-        for i in range(num_scrolls):
-            scroll_amount = random.randint(*config.get("scroll_height", (400, 800)))
-            driver.execute_script(f"window.scrollBy(0, {scroll_amount});")
-            print(f"[{site_name}] Scrolled {i+1}/{num_scrolls}, waiting...")
-            time.sleep(random.uniform(*config.get("scroll_wait_time", (0.8, 1.8))))
-        
-        items_found_count = 0
-        for container_selector in config["item_container_selectors"]:
-            if items_found_count >= max_items_to_fetch:
-                break 
-            try:
-                WebDriverWait(driver, 15).until( 
-                    EC.presence_of_element_located((By.CSS_SELECTOR, container_selector))
-                )
-                item_elements = driver.find_elements(By.CSS_SELECTOR, container_selector)
-                
-                if not item_elements:
-                    print(f"[{site_name}] No items found with selector '{container_selector}' for '{keyword_to_search}'.")
-                    continue 
-
-                    print(
-                        f"[{site_name}] セレクタ '{container_selector}' で {len(item_elements)} 件の候補を検出"
-                    )
-                    found_items_in_current_attempt = True
-
-                for item_el in item_elements:
-                    if items_found_count >= max_items_to_fetch:
-                        break 
-                    
-                    price = None
-                    item_text_for_fallback = "" 
-                    try:
-                        item_text_for_fallback = item_el.text 
-=======
         url = config["url_template"].format(
             keyword=keyword_to_search
         )  # ブランド名のみでURL生成
@@ -251,7 +176,6 @@
                             break
                         item_text_content = item_el.text
                         price = None
->>>>>>> a14a4aad
                         for price_selector in config["price_inner_selectors"]:
                             try:
                                 price_el = item_el.find_element(
@@ -262,55 +186,34 @@
                                     price = extracted_p
                                     break
                             except NoSuchElementException:
-<<<<<<< HEAD
-                                continue 
-                        
-                        if price is None and item_text_for_fallback:
-                            extracted_p_fallback = extract_price_from_text(item_text_for_fallback)
-                            if extracted_p_fallback is not None:
-                                price = extracted_p_fallback
-=======
                                 continue
 
                         if not price and item_text_content:
                             extracted_p = extract_price_from_text(item_text_content)
                             if extracted_p:
                                 price = extracted_p
->>>>>>> a14a4aad
 
                         if price:
                             prices.append(price)
                             items_processed_count += 1
-<<<<<<< HEAD
-                        time.sleep(random.uniform(0.05, 0.1))
-=======
                         time.sleep(random.uniform(0.05, 0.1))  # Stale対策の短い待機
->>>>>>> a14a4aad
                     if items_processed_count >= max_items:
                         break
                 except TimeoutException:
                     continue
                 except StaleElementReferenceException:
                     break
-<<<<<<< HEAD
-                except Exception:
-=======
                 except Exception as e_item:  # 個別アイテム処理中のエラー
                     print(
                         f"[{site_name}] アイテム処理中エラー ({keyword_to_search}): {e_item}"
                     )
->>>>>>> a14a4aad
                     continue
 
             if items_processed_count >= max_items or not found_items_in_current_attempt:
                 break
-<<<<<<< HEAD
-            if items_processed_count < max_items:
-=======
             if (
                 items_processed_count < max_items
             ):  # まだ目標数に達していない場合、さらにスクロール
->>>>>>> a14a4aad
                 driver.execute_script(
                     f"window.scrollBy(0, {random.randint(600,1000)});"
                 )
@@ -318,13 +221,6 @@
             attempts += 1
 
         if not prices:
-<<<<<<< HEAD
-            print(f"[{site_name}] 価格データが見つかりませんでした: {keyword}")
-    except TimeoutException:
-        print(f"[{site_name}] タイムアウト: {keyword} ({url})")
-    except Exception as e:
-        print(f"[{site_name}] スクレイピングエラー ({keyword}): {e}")
-=======
             print(
                 f"[{site_name}] 価格データが見つかりませんでした: {keyword_to_search}"
             )
@@ -332,51 +228,32 @@
         print(f"[{site_name}] タイムアウト: {keyword_to_search} ({url})")
     except Exception as e_main:
         print(f"[{site_name}] スクレイピングエラー ({keyword_to_search}): {e_main}")
->>>>>>> a14a4aad
     finally:
         if driver:
             driver.quit()
 
     print(
-<<<<<<< HEAD
-        f"[{site_name}] キーワード '{keyword}' で {len(prices)} 件の価格を取得しました。"
-=======
         f"[{site_name}] キーワード '{keyword_to_search}' で {len(prices)} 件の価格を取得しました。"
->>>>>>> a14a4aad
     )
     return prices
 
 
-<<<<<<< HEAD
-def save_daily_stats_for_site(site_name, keyword, prices):
-    """取得した価格リストから統計情報を計算し、サイトとキーワードに応じたCSVに保存する"""
-    if not prices:
-        print(f"[{site_name}] 保存する価格データがありません: {keyword}")
-=======
 def save_daily_stats_for_site(
     site_name, brand_keyword, prices
 ):  # 引数名を brand_keyword に変更
     """取得した価格リストから統計情報を計算し、サイトとブランドキーワードに応じたCSVに保存する"""
     if not prices:
         print(f"[{site_name}] 保存する価格データがありません: {brand_keyword}")
->>>>>>> a14a4aad
         return
 
     today_str = datetime.date.today().isoformat()
 
-<<<<<<< HEAD
-    # ファイル名にサイト名とキーワードを含める
-    safe_keyword = re.sub(r'[\\/*?:"<>|]', "_", keyword)
-    safe_site_name = re.sub(r'[\\/*?:"<>|]', "_", site_name)
-    file_name = f"{safe_site_name}_{safe_keyword}.csv"
-=======
     # ファイル名にサイト名とブランドキーワードを含める
     safe_brand_keyword = re.sub(r'[\\/*?:"<>|]', "_", brand_keyword)  # ブランド名のみ
     safe_site_name = re.sub(r'[\\/*?:"<>|]', "_", site_name)
     file_name = (
         f"{safe_site_name}_{safe_brand_keyword}.csv"  # ファイル名はサイト名_ブランド名
     )
->>>>>>> a14a4aad
     file_path = DATA_DIR / file_name
 
     count = len(prices)
@@ -384,78 +261,17 @@
     min_price = min(prices) if prices else 0
     max_price = max(prices) if prices else 0
 
-<<<<<<< HEAD
-    file_exists = file_path.exists()
-
-    new_data_row = {
-        "date": today_str,
-        "site": site_name,  # サイト名も記録
-        "keyword": keyword,
-=======
     new_data_row = {
         "date": today_str,
         "site": site_name,
         "keyword": brand_keyword,  # CSV内にもブランド名のみを記録
->>>>>>> a14a4aad
         "count": count,
         "average_price": round(average_price, 2),
         "min_price": min_price,
         "max_price": max_price,
     }
 
-    # Pandas DataFrame を使用してデータの重複をチェックし、更新または追記
     try:
-<<<<<<< HEAD
-        if file_exists and os.path.getsize(file_path) > 0:
-            df = pd.read_csv(file_path)
-            # 今日の日付のデータが存在するか確認
-            existing_today_data = df[
-                (df["date"] == today_str)
-                & (df["site"] == site_name)
-                & (df["keyword"] == keyword)
-            ]
-            if not existing_today_data.empty:
-                # 更新
-                df.loc[
-                    existing_today_data.index,
-                    ["count", "average_price", "min_price", "max_price"],
-                ] = [count, round(average_price, 2), min_price, max_price]
-                df.to_csv(file_path, index=False, encoding="utf-8")
-                print(
-                    f"[{site_name}] '{keyword}' の本日のデータを更新しました: {file_name}"
-                )
-                return
-        else:  # ファイルが存在しないか空の場合
-            df = pd.DataFrame(columns=new_data_row.keys())  # ヘッダーを定義
-
-        # 追記 (pd.concat を使う方が安全)
-        new_df_row = pd.DataFrame([new_data_row])
-        df = pd.concat([df, new_df_row], ignore_index=True)
-        df.to_csv(
-            file_path, index=False, encoding="utf-8"
-        )  # ヘッダーは初回のみ書き込まれる
-        print(f"[{site_name}] '{keyword}' の価格統計を保存しました: {file_name}")
-
-    except IOError as e_io:
-        print(f"IOError writing to CSV file {csv_filepath}: {e_io}")
-    except Exception as e_save:
-        print(f"Unexpected error during data saving for {csv_filepath}: {e_save}")
-
-# --- Example Usage (for testing scraper.py directly) ---
-if __name__ == "__main__":
-    print("Testing scraper.py directly...")
-    test_site = "mercari" 
-    test_keyword = "Yohji Yamamoto" 
-    
-    if test_site not in SITE_CONFIGS:
-        print(f"Test site '{test_site}' not configured. Exiting.")
-    else:
-        print(f"\n--- Scraping prices for '{test_keyword}' on '{test_site}' ---")
-        retrieved_prices = scrape_prices_for_keyword_and_site(
-            test_site,
-            test_keyword,
-            max_items_override=10 
-=======
         df_existing = pd.DataFrame(columns=new_data_row.keys())  # 空のDFをデフォルトに
         if file_path.exists() and os.path.getsize(file_path) > 0:
             try:
@@ -470,7 +286,6 @@
             (df_existing["date"] == today_str)
             & (df_existing["site"] == site_name)
             & (df_existing["keyword"] == brand_keyword)
->>>>>>> a14a4aad
         )
         existing_today_data_indices = df_existing[mask].index
 
